"""Document compressor that uses embeddings to drop documents unrelated to the query."""
from typing import Callable, Dict, Optional, Sequence

import numpy as np
from pydantic import root_validator

<<<<<<< HEAD
from langchain.document_transformers import (
=======
from langchain.callbacks.manager import Callbacks
from langchain.document_transformers.embeddings_redundant_filter import (
>>>>>>> aab2a7cd
    _get_embeddings_from_stateful_docs,
    get_stateful_documents,
)
from langchain.embeddings.base import Embeddings
from langchain.math_utils import cosine_similarity
from langchain.retrievers.document_compressors.base import (
    BaseDocumentCompressor,
)
from langchain.schema import Document
from langchain.schema.callbacks.manager import Callbacks


class EmbeddingsFilter(BaseDocumentCompressor):
    embeddings: Embeddings
    """Embeddings to use for embedding document contents and queries."""
    similarity_fn: Callable = cosine_similarity
    """Similarity function for comparing documents. Function expected to take as input
    two matrices (List[List[float]]) and return a matrix of scores where higher values
    indicate greater similarity."""
    k: Optional[int] = 20
    """The number of relevant documents to return. Can be set to None, in which case
    `similarity_threshold` must be specified. Defaults to 20."""
    similarity_threshold: Optional[float]
    """Threshold for determining when two documents are similar enough
    to be considered redundant. Defaults to None, must be specified if `k` is set
    to None."""

    class Config:
        """Configuration for this pydantic object."""

        arbitrary_types_allowed = True

    @root_validator()
    def validate_params(cls, values: Dict) -> Dict:
        """Validate similarity parameters."""
        if values["k"] is None and values["similarity_threshold"] is None:
            raise ValueError("Must specify one of `k` or `similarity_threshold`.")
        return values

    def compress_documents(
        self,
        documents: Sequence[Document],
        query: str,
        callbacks: Optional[Callbacks] = None,
    ) -> Sequence[Document]:
        """Filter documents based on similarity of their embeddings to the query."""
        stateful_documents = get_stateful_documents(documents)
        embedded_documents = _get_embeddings_from_stateful_docs(
            self.embeddings, stateful_documents
        )
        embedded_query = self.embeddings.embed_query(query)
        similarity = self.similarity_fn([embedded_query], embedded_documents)[0]
        included_idxs = np.arange(len(embedded_documents))
        if self.k is not None:
            included_idxs = np.argsort(similarity)[::-1][: self.k]
        if self.similarity_threshold is not None:
            similar_enough = np.where(
                similarity[included_idxs] > self.similarity_threshold
            )
            included_idxs = included_idxs[similar_enough]
        return [stateful_documents[i] for i in included_idxs]

    async def acompress_documents(
        self,
        documents: Sequence[Document],
        query: str,
        callbacks: Optional[Callbacks] = None,
    ) -> Sequence[Document]:
        """Filter down documents."""
        raise NotImplementedError<|MERGE_RESOLUTION|>--- conflicted
+++ resolved
@@ -4,12 +4,7 @@
 import numpy as np
 from pydantic import root_validator
 
-<<<<<<< HEAD
-from langchain.document_transformers import (
-=======
-from langchain.callbacks.manager import Callbacks
 from langchain.document_transformers.embeddings_redundant_filter import (
->>>>>>> aab2a7cd
     _get_embeddings_from_stateful_docs,
     get_stateful_documents,
 )
