--- conflicted
+++ resolved
@@ -2,16 +2,6 @@
 QUERY_CHECKER = """
 {query}
 Double check the MongoDB query above for common mistakes, including:
-<<<<<<< HEAD
-- Correct syntax for query operators (e.g., $match, $group, $project)
-- Properly matching nested fields in the documents
-- Using the appropriate array operators (e.g., $elemMatch)
-- Utilizing indexes for performance optimization
-- Handling data type mismatch in queries
-- Ensuring proper field names and key names in queries
-- Using the correct projection operators for desired output
-- Properly structuring aggregation pipelines if applicable
-=======
 - Not using PyMongo syntax and instead using MongoDB shell syntax
 - No quotes around keys in find() or find_one() filters
 - Improper use of $nin operator with null values
@@ -22,7 +12,6 @@
 - Using incorrect syntax for aggregation functions
 - Casting to the incorrect BSON data type
 - Using the improper fields for $lookup in aggregations
->>>>>>> 9564c1f3
 
 If there are any of the above mistakes, rewrite the query. If there are no mistakes, just reproduce the original query.
 
